--- conflicted
+++ resolved
@@ -24,16 +24,8 @@
         {
             title: fix.description,
             command: Commands.APPLY_WORKSPACE_EDIT,
-<<<<<<< HEAD
             arguments: [{documentChanges: fix.changes.map(c => toTextDocumentEdit(c, documents))}]
         },
         CodeActionKind.QuickFix,
-    ))
-=======
-            arguments: [<lsp.WorkspaceEdit>{
-                documentChanges: fix.changes.map(c => toTextDocumentEdit(c, documents))
-            }]
-        });
-    }
->>>>>>> c6761837
+    ));
 }