/*
 * Copyright (C) 2017, 2018 TypeFox and others.
 *
 * Licensed under the Apache License, Version 2.0 (the "License"); you may not use this file except in compliance with the License.
 * You may obtain a copy of the License at http://www.apache.org/licenses/LICENSE-2.0
 */

import * as path from 'node:path';
import fs from 'fs-extra';
import debounce from 'p-debounce';
import * as lsp from 'vscode-languageserver';
import API from './utils/api.js';
import { Logger, LogLevel, PrefixingLogger } from './utils/logger.js';
import { getDignosticsKind, TspClient } from './tsp-client.js';
import { DiagnosticEventQueue } from './diagnostic-queue.js';
import { toDocumentHighlight, uriToPath, toSymbolKind, toLocation, toSelectionRange, pathToUri, toTextEdit, normalizePath } from './protocol-translation.js';
import { LspDocuments, LspDocument } from './document.js';
import { asCompletionItems, asResolvedCompletionItem, CompletionContext, CompletionDataCache, getCompletionTriggerCharacter } from './completion.js';
import { asSignatureHelp, toTsTriggerReason } from './hover.js';
import { Commands, TypescriptVersionNotification } from './commands.js';
import { provideQuickFix } from './quickfix.js';
import { provideRefactors } from './refactor.js';
import { organizeImportsCommands, provideOrganizeImports } from './organize-imports.js';
import { CommandTypes, EventName, OrganizeImportsMode, TypeScriptInitializeParams, TypeScriptInitializationOptions, SupportedFeatures } from './ts-protocol.js';
import type { ts } from './ts-protocol.js';
import { collectDocumentSymbols, collectSymbolInformation } from './document-symbol.js';
import { toSyntaxServerConfiguration, TsServerLogLevel, TypeScriptServiceConfiguration } from './utils/configuration.js';
import { fromProtocolCallHierarchyItem, fromProtocolCallHierarchyIncomingCall, fromProtocolCallHierarchyOutgoingCall } from './features/call-hierarchy.js';
import { TypeScriptAutoFixProvider } from './features/fix-all.js';
import { TypeScriptInlayHintsProvider } from './features/inlay-hints.js';
import * as SemanticTokens from './features/semantic-tokens.js';
import { SourceDefinitionCommand } from './features/source-definition.js';
import { LogDirectoryProvider } from './tsServer/logDirectoryProvider.js';
import { Trace } from './tsServer/tracer.js';
import { TypeScriptVersion, TypeScriptVersionProvider } from './tsServer/versionProvider.js';
import { MarkdownString } from './utils/MarkdownString.js';
import * as Previewer from './utils/previewer.js';
import { getInferredProjectCompilerOptions } from './utils/tsconfig.js';
import { Position, Range } from './utils/typeConverters.js';
import { CodeActionKind } from './utils/types.js';
import { ConfigurationManager } from './configuration-manager.js';

export class LspServer {
    private _tspClient: TspClient | null = null;
    private hasShutDown = false;
    private initializeParams: TypeScriptInitializeParams | null = null;
    private diagnosticQueue?: DiagnosticEventQueue;
    private configurationManager: ConfigurationManager;
    private completionDataCache = new CompletionDataCache();
    private logger: Logger;
    private workspaceRoot: string | undefined;
    private typeScriptAutoFixProvider: TypeScriptAutoFixProvider | null = null;
    private features: SupportedFeatures = {};

    private readonly documents = new LspDocuments();

    constructor(private options: TypeScriptServiceConfiguration) {
        this.configurationManager = new ConfigurationManager(this.documents);
        this.logger = new PrefixingLogger(options.logger, '[lspserver]');
    }

    closeAll(): void {
        for (const file of [...this.documents.files]) {
            this.closeDocument(file);
        }
    }

    shutdown(): void {
        if (this._tspClient) {
            this._tspClient.shutdown();
            this._tspClient = null;
            this.hasShutDown = true;
        }
    }

    private get tspClient(): TspClient {
        if (!this._tspClient) {
            throw new Error('TS client not created. Did you forget to send the "initialize" request?');
        }
        return this._tspClient;
    }

    async initialize(params: TypeScriptInitializeParams): Promise<lsp.InitializeResult> {
        this.logger.log('initialize', params);
        if (this._tspClient) {
            throw new Error('The "initialize" request has already called before.');
        }
        this.initializeParams = params;
        const clientCapabilities = this.initializeParams.capabilities;
        this.workspaceRoot = this.initializeParams.rootUri ? uriToPath(this.initializeParams.rootUri) : this.initializeParams.rootPath || undefined;

        const userInitializationOptions: TypeScriptInitializationOptions = this.initializeParams.initializationOptions || {};
        const { disableAutomaticTypingAcquisition, hostInfo, maxTsServerMemory, npmLocation, locale, tsserver } = userInitializationOptions;
        const { plugins }: TypeScriptInitializationOptions = {
            plugins: userInitializationOptions.plugins || [],
        };

        const globalPlugins: string[] = [];
        const pluginProbeLocations: string[] = [];
        for (const plugin of plugins) {
            globalPlugins.push(plugin.name);
            pluginProbeLocations.push(plugin.location);
        }

        const typescriptVersion = this.findTypescriptVersion(tsserver?.path);
        if (typescriptVersion) {
            this.options.lspClient.logMessage({ type: lsp.MessageType.Info, message: `Using Typescript version (${typescriptVersion.source}) ${typescriptVersion.versionString} from path "${typescriptVersion.tsServerPath}"` });
        } else {
            throw Error('Could not find a valid TypeScript installation. Please ensure that the "typescript" dependency is installed in the workspace or that a valid `tsserver.path` is specified. Exiting.');
        }

        this.configurationManager.mergeTsPreferences(userInitializationOptions.preferences || {});

        // Setup supported features.
        this.features.completionDisableFilterText = userInitializationOptions.completionDisableFilterText ?? false;
        const { textDocument } = clientCapabilities;
        if (textDocument) {
            const { codeAction, completion, definition, publishDiagnostics } = textDocument;
            if (codeAction) {
                this.features.codeActionDisabledSupport = codeAction.disabledSupport;
            }
            if (completion) {
                const { completionItem } = completion;
                if (completionItem) {
                    const { commitCharactersSupport, insertReplaceSupport, labelDetailsSupport, snippetSupport } = completionItem;
                    this.features.completionCommitCharactersSupport = commitCharactersSupport;
                    this.features.completionInsertReplaceSupport = insertReplaceSupport;
                    this.features.completionSnippets = snippetSupport;
                    this.features.completionLabelDetails = this.configurationManager.tsPreferences.useLabelDetailsInCompletionEntries
                        && labelDetailsSupport && typescriptVersion.version?.gte(API.v470);
                }
            }
            if (definition) {
                this.features.definitionLinkSupport = definition.linkSupport && typescriptVersion.version?.gte(API.v270);
            }
            if (publishDiagnostics) {
                this.features.diagnosticsTagSupport = Boolean(publishDiagnostics.tagSupport);
            }
        }

        this.configurationManager.mergeTsPreferences({
            useLabelDetailsInCompletionEntries: this.features.completionLabelDetails,
        });

        const tsserverLogVerbosity = tsserver?.logVerbosity && TsServerLogLevel.fromString(tsserver?.logVerbosity);
        this._tspClient = new TspClient({
            lspClient: this.options.lspClient,
            trace: Trace.fromString(tsserver?.trace || 'off'),
            typescriptVersion,
            logDirectoryProvider: new LogDirectoryProvider(this.getLogDirectoryPath(userInitializationOptions)),
            logVerbosity: tsserverLogVerbosity ?? this.options.tsserverLogVerbosity,
            disableAutomaticTypingAcquisition,
            maxTsServerMemory,
            npmLocation,
            locale,
            globalPlugins,
            pluginProbeLocations,
            logger: this.options.logger,
            onEvent: this.onTsEvent.bind(this),
            onExit: (exitCode, signal) => {
                this.shutdown();
                if (exitCode) {
                    throw new Error(`tsserver process has exited (exit code: ${exitCode}, signal: ${signal}). Stopping the server.`);
                }
            },
            useSyntaxServer: toSyntaxServerConfiguration(userInitializationOptions.tsserver?.useSyntaxServer),
        });

        this.diagnosticQueue = new DiagnosticEventQueue(
            diagnostics => this.options.lspClient.publishDiagnostics(diagnostics),
            this.documents,
            this.features,
            this.logger,
            this._tspClient,
        );

        const started = this.tspClient.start();
        if (!started) {
            throw new Error('tsserver process has failed to start.');
        }
        process.on('exit', () => {
            this.shutdown();
        });
        process.on('SIGINT', () => {
            process.exit();
        });

        this.typeScriptAutoFixProvider = new TypeScriptAutoFixProvider(this.tspClient);

        this.configurationManager.setAndConfigureTspClient(this.workspaceRoot, this._tspClient, hostInfo);
        this.setCompilerOptionsForInferredProjects();

        const prepareSupport = textDocument?.rename?.prepareSupport && this.tspClient.apiVersion.gte(API.v310);
        const initializeResult: lsp.InitializeResult = {
            capabilities: {
                textDocumentSync: lsp.TextDocumentSyncKind.Incremental,
                completionProvider: {
                    triggerCharacters: ['.', '"', '\'', '/', '@', '<'],
                    resolveProvider: true,
                },
                codeActionProvider: clientCapabilities.textDocument?.codeAction?.codeActionLiteralSupport
                    ? {
                        codeActionKinds: [
                            ...TypeScriptAutoFixProvider.kinds.map(kind => kind.value),
                            CodeActionKind.SourceOrganizeImportsTs.value,
                            CodeActionKind.SourceRemoveUnusedImportsTs.value,
                            CodeActionKind.SourceSortImportsTs.value,
                            CodeActionKind.QuickFix.value,
                            CodeActionKind.Refactor.value,
                        ],
                    } : true,
                definitionProvider: true,
                documentFormattingProvider: true,
                documentRangeFormattingProvider: true,
                documentHighlightProvider: true,
                documentSymbolProvider: true,
                executeCommandProvider: {
                    commands: [
                        Commands.APPLY_WORKSPACE_EDIT,
                        Commands.APPLY_CODE_ACTION,
                        Commands.APPLY_REFACTORING,
                        Commands.CONFIGURE_PLUGIN,
                        Commands.ORGANIZE_IMPORTS,
                        Commands.APPLY_RENAME_FILE,
                        Commands.SOURCE_DEFINITION,
                    ],
                },
                hoverProvider: true,
                inlayHintProvider: true,
                linkedEditingRangeProvider: false,
                renameProvider: prepareSupport ? { prepareProvider: true } : true,
                referencesProvider: true,
                selectionRangeProvider: true,
                signatureHelpProvider: {
                    triggerCharacters: ['(', ',', '<'],
                    retriggerCharacters: [')'],
                },
                workspaceSymbolProvider: true,
                implementationProvider: true,
                typeDefinitionProvider: true,
                foldingRangeProvider: true,
                semanticTokensProvider: {
                    documentSelector: null,
                    legend: {
                        // list taken from: https://github.com/microsoft/TypeScript/blob/main/src/services/classifier2020.ts#L10
                        tokenTypes: [
                            'class',
                            'enum',
                            'interface',
                            'namespace',
                            'typeParameter',
                            'type',
                            'parameter',
                            'variable',
                            'enumMember',
                            'property',
                            'function',
                            'member',
                        ],
                        // token from: https://github.com/microsoft/TypeScript/blob/main/src/services/classifier2020.ts#L14
                        tokenModifiers: [
                            'declaration',
                            'static',
                            'async',
                            'readonly',
                            'defaultLibrary',
                            'local',
                        ],
                    },
                    full: true,
                    range: true,
                },
                workspace: {
                    fileOperations: {
                        willRename: {
                            filters: [{
                                scheme: 'file',
                                pattern: { glob: '**/*.{ts,js,jsx,tsx,mjs,mts,cjs,cts}', matches: 'file' },
                            }],
                        },
                    },
                },
            },
        };
        if (textDocument?.callHierarchy && typescriptVersion.version?.gte(API.v380)) {
            initializeResult.capabilities.callHierarchyProvider = true;
        }
        if (textDocument?.linkedEditingRange && typescriptVersion.version?.gte(API.v510)) {
            initializeResult.capabilities.linkedEditingRangeProvider = true;
        }
        this.logger.log('onInitialize result', initializeResult);
        return initializeResult;
    }

    public initialized(_: lsp.InitializedParams): void {
        const { apiVersion, typescriptVersionSource } = this.tspClient;
        this.options.lspClient.sendNotification(TypescriptVersionNotification, {
            version: apiVersion.displayName,
            source: typescriptVersionSource,
        });
    }

    private findTypescriptVersion(userTsserverPath: string | undefined): TypeScriptVersion | null {
        const typescriptVersionProvider = new TypeScriptVersionProvider(userTsserverPath || this.options.tsserverPath, this.logger);
        // User-provided tsserver path.
        const userSettingVersion = typescriptVersionProvider.getUserSettingVersion();
        if (userSettingVersion) {
            if (userSettingVersion.isValid) {
                return userSettingVersion;
            }
            this.logger.logIgnoringVerbosity(LogLevel.Warning, `Typescript specified through user setting ignored due to invalid path "${userSettingVersion.path}"`);
        }
        // Workspace version.
        if (this.workspaceRoot) {
            const workspaceVersion = typescriptVersionProvider.getWorkspaceVersion([this.workspaceRoot]);
            if (workspaceVersion) {
                return workspaceVersion;
            }
        }
        // Bundled version
        const bundledVersion = typescriptVersionProvider.bundledVersion();
        if (bundledVersion?.isValid) {
            return bundledVersion;
        }
        return null;
    }

    private getLogDirectoryPath(initializationOptions: TypeScriptInitializationOptions): string | undefined {
        if (initializationOptions.tsserver?.logDirectory) {
            return initializationOptions.tsserver.logDirectory;
        }
        if (this.workspaceRoot) {
            return path.join(this.workspaceRoot, '.log');
        }
        return undefined;
    }

    private setCompilerOptionsForInferredProjects(): void {
        const args: ts.server.protocol.SetCompilerOptionsForInferredProjectsArgs = {
            options: {
                ...getInferredProjectCompilerOptions(this.configurationManager.workspaceConfiguration.implicitProjectConfiguration!),
                allowJs: true,
                allowNonTsExtensions: true,
                allowSyntheticDefaultImports: true,
                resolveJsonModule: true,
            },
        };
        this.tspClient.executeWithoutWaitingForResponse(CommandTypes.CompilerOptionsForInferredProjects, args);
    }

    didChangeConfiguration(params: lsp.DidChangeConfigurationParams): void {
        this.configurationManager.setWorkspaceConfiguration(params.settings || {});
        this.setCompilerOptionsForInferredProjects();
        const ignoredDiagnosticCodes = this.configurationManager.workspaceConfiguration.diagnostics?.ignoredCodes || [];
        this.diagnosticQueue?.updateIgnoredDiagnosticCodes(ignoredDiagnosticCodes);
        this.cancelDiagnostics();
        this.requestDiagnostics();
    }

    protected diagnosticsTokenSource: lsp.CancellationTokenSource | undefined;
    protected interuptDiagnostics<R>(f: () => R): R {
        if (!this.diagnosticsTokenSource) {
            return f();
        }
        this.cancelDiagnostics();
        const result = f();
        this.requestDiagnostics();
        return result;
    }
    // True if diagnostic request is currently debouncing or the request is in progress. False only if there are
    // no pending requests.
    pendingDebouncedRequest = false;
    async requestDiagnostics(): Promise<void> {
        this.pendingDebouncedRequest = true;
        await this.doRequestDiagnosticsDebounced();
    }
    readonly doRequestDiagnosticsDebounced = debounce(() => this.doRequestDiagnostics(), 200);
    protected async doRequestDiagnostics(): Promise<void> {
        this.cancelDiagnostics();
        if (this.hasShutDown) {
            return;
        }
        const geterrTokenSource = new lsp.CancellationTokenSource();
        this.diagnosticsTokenSource = geterrTokenSource;

        const { files } = this.documents;
        try {
            return await this.tspClient.requestGeterr({ delay: 0, files }, this.diagnosticsTokenSource.token);
        } finally {
            if (this.diagnosticsTokenSource === geterrTokenSource) {
                this.diagnosticsTokenSource = undefined;
                this.pendingDebouncedRequest = false;
            }
        }
    }
    protected cancelDiagnostics(): void {
        if (this.diagnosticsTokenSource) {
            this.diagnosticsTokenSource.cancel();
            this.diagnosticsTokenSource = undefined;
        }
    }

    didOpenTextDocument(params: lsp.DidOpenTextDocumentParams): void {
        const file = uriToPath(params.textDocument.uri);
        this.logger.log('onDidOpenTextDocument', params, file);
        if (!file) {
            return;
        }
        if (this.documents.open(file, params.textDocument)) {
            this.tspClient.notify(CommandTypes.Open, {
                file,
                fileContent: params.textDocument.text,
                scriptKindName: this.getScriptKindName(params.textDocument.languageId),
                projectRootPath: this.workspaceRoot,
            });
            this.cancelDiagnostics();
            this.requestDiagnostics();
        } else {
            this.logger.log(`Cannot open already opened doc '${params.textDocument.uri}'.`);
            this.didChangeTextDocument({
                textDocument: params.textDocument,
                contentChanges: [
                    {
                        text: params.textDocument.text,
                    },
                ],
            });
        }
    }

    protected getScriptKindName(languageId: string): ts.server.protocol.ScriptKindName | undefined {
        switch (languageId) {
            case 'typescript': return 'TS';
            case 'typescriptreact': return 'TSX';
            case 'javascript': return 'JS';
            case 'javascriptreact': return 'JSX';
        }
        return undefined;
    }

    didCloseTextDocument(params: lsp.DidCloseTextDocumentParams): void {
        const file = uriToPath(params.textDocument.uri);
        this.logger.log('onDidCloseTextDocument', params, file);
        if (!file) {
            return;
        }
        this.closeDocument(file);
    }
    protected closeDocument(file: string): void {
        const document = this.documents.close(file);
        if (!document) {
            return;
        }
        this.tspClient.notify(CommandTypes.Close, { file });

        // We won't be updating diagnostics anymore for that file, so clear them
        // so we don't leave stale ones.
        this.options.lspClient.publishDiagnostics({
            uri: document.uri,
            diagnostics: [],
        });
    }

    didChangeTextDocument(params: lsp.DidChangeTextDocumentParams): void {
        const { textDocument } = params;
        const file = uriToPath(textDocument.uri);
        this.logger.log('onDidChangeTextDocument', params, file);
        if (!file) {
            return;
        }

        const document = this.documents.get(file);
        if (!document) {
            this.logger.error(`Received change on non-opened document ${textDocument.uri}`);
            throw new Error(`Received change on non-opened document ${textDocument.uri}`);
        }
        if (textDocument.version === null) {
            throw new Error(`Received document change event for ${textDocument.uri} without valid version identifier`);
        }

        for (const change of params.contentChanges) {
            let line = 0;
            let offset = 0;
            let endLine = 0;
            let endOffset = 0;
            if (lsp.TextDocumentContentChangeEvent.isIncremental(change)) {
                line = change.range.start.line + 1;
                offset = change.range.start.character + 1;
                endLine = change.range.end.line + 1;
                endOffset = change.range.end.character + 1;
            } else {
                line = 1;
                offset = 1;
                const endPos = document.positionAt(document.getText().length);
                endLine = endPos.line + 1;
                endOffset = endPos.character + 1;
            }
            this.tspClient.notify(CommandTypes.Change, {
                file,
                line,
                offset,
                endLine,
                endOffset,
                insertString: change.text,
            });
            document.applyEdit(textDocument.version, change);
        }
        this.cancelDiagnostics();
        this.requestDiagnostics();
    }

    didSaveTextDocument(_params: lsp.DidSaveTextDocumentParams): void {
        // do nothing
    }

    async definition(params: lsp.DefinitionParams, token?: lsp.CancellationToken): Promise<lsp.Definition | lsp.DefinitionLink[] | undefined> {
        return this.getDefinition({
            type: this.features.definitionLinkSupport ? CommandTypes.DefinitionAndBoundSpan : CommandTypes.Definition,
            params,
        }, token);
    }

    async implementation(params: lsp.TextDocumentPositionParams, token?: lsp.CancellationToken): Promise<lsp.Definition | undefined> {
        return this.getSymbolLocations({
            type: CommandTypes.Implementation,
            params,
        }, token);
    }

    async typeDefinition(params: lsp.TextDocumentPositionParams, token?: lsp.CancellationToken): Promise<lsp.Definition | undefined> {
        return this.getSymbolLocations({
            type: CommandTypes.TypeDefinition,
            params,
        }, token);
    }

    private async getDefinition({ type, params }: {
        type: CommandTypes.Definition | CommandTypes.DefinitionAndBoundSpan;
        params: lsp.TextDocumentPositionParams;
    }, token?: lsp.CancellationToken): Promise<lsp.Definition | lsp.DefinitionLink[] | undefined> {
        const file = uriToPath(params.textDocument.uri);
        this.logger.log(type, params, file);
        if (!file) {
            return undefined;
        }

        if (type === CommandTypes.DefinitionAndBoundSpan) {
            const args = Position.toFileLocationRequestArgs(file, params.position);
            const response = await this.tspClient.request(type, args, token);
            if (response.type !== 'response' || !response.body) {
                return undefined;
            }
            // `textSpan` can be undefined in older TypeScript versions, despite type saying otherwise.
            const span = response.body.textSpan ? Range.fromTextSpan(response.body.textSpan) : undefined;
            return response.body.definitions
                .map((location): lsp.DefinitionLink => {
                    const target = toLocation(location, this.documents);
                    const targetRange = location.contextStart && location.contextEnd
                        ? Range.fromLocations(location.contextStart, location.contextEnd)
                        : target.range;
                    return {
                        originSelectionRange: span,
                        targetRange,
                        targetUri: target.uri,
                        targetSelectionRange: target.range,
                    };
                });
        }

        return this.getSymbolLocations({ type: CommandTypes.Definition, params });
    }

    private async getSymbolLocations({ type, params }: {
        type: CommandTypes.Definition | CommandTypes.Implementation | CommandTypes.TypeDefinition;
        params: lsp.TextDocumentPositionParams;
    }, token?: lsp.CancellationToken): Promise<lsp.Definition | undefined> {
        const file = uriToPath(params.textDocument.uri);
        this.logger.log(type, params, file);
        if (!file) {
            return [];
        }

        const args = Position.toFileLocationRequestArgs(file, params.position);
        const response = await this.tspClient.request(type, args, token);
        if (response.type !== 'response' || !response.body) {
            return undefined;
        }
        return response.body.map(fileSpan => toLocation(fileSpan, this.documents));
    }

    async documentSymbol(params: lsp.DocumentSymbolParams, token?: lsp.CancellationToken): Promise<lsp.DocumentSymbol[] | lsp.SymbolInformation[]> {
        const file = uriToPath(params.textDocument.uri);
        this.logger.log('symbol', params, file);
        if (!file) {
            return [];
        }

        const response = await this.tspClient.request(CommandTypes.NavTree, { file }, token);
        if (response.type !== 'response' || !response.body?.childItems) {
            return [];
        }
        if (this.supportHierarchicalDocumentSymbol) {
            const symbols: lsp.DocumentSymbol[] = [];
            for (const item of response.body.childItems) {
                collectDocumentSymbols(item, symbols);
            }
            return symbols;
        }
        const symbols: lsp.SymbolInformation[] = [];
        for (const item of response.body.childItems) {
            collectSymbolInformation(params.textDocument.uri, item, symbols);
        }
        return symbols;
    }
    protected get supportHierarchicalDocumentSymbol(): boolean {
        const textDocument = this.initializeParams?.capabilities.textDocument;
        const documentSymbol = textDocument?.documentSymbol;
        return !!documentSymbol && !!documentSymbol.hierarchicalDocumentSymbolSupport;
    }

    async completion(params: lsp.CompletionParams, token?: lsp.CancellationToken): Promise<lsp.CompletionList | null> {
        const file = uriToPath(params.textDocument.uri);
        this.logger.log('completion', params, file);
        if (!file) {
            return lsp.CompletionList.create([]);
        }

        const document = this.documents.get(file);
        if (!document) {
            throw new Error(`The document should be opened for completion, file: ${file}`);
        }

        this.completionDataCache.reset();

        const completionOptions = this.configurationManager.workspaceConfiguration.completions || {};

        const response = await this.interuptDiagnostics(() => this.tspClient.request(
            CommandTypes.CompletionInfo,
            {
                file,
                line: params.position.line + 1,
                offset: params.position.character + 1,
                triggerCharacter: getCompletionTriggerCharacter(params.context?.triggerCharacter),
                triggerKind: params.context?.triggerKind,
            },
            token));
        if (response.type !== 'response' || !response.body) {
            return lsp.CompletionList.create();
        }
        const { entries, isIncomplete, optionalReplacementSpan, isMemberCompletion } = response.body;
        const line = document.getLine(params.position.line);
        let dotAccessorContext: CompletionContext['dotAccessorContext'];
        if (isMemberCompletion) {
            const dotMatch = line.slice(0, params.position.character).match(/\??\.\s*$/) || undefined;
            if (dotMatch) {
                const startPosition = lsp.Position.create(params.position.line, params.position.character - dotMatch[0].length);
                const range = lsp.Range.create(startPosition, params.position);
                const text = document.getText(range);
                dotAccessorContext = { range, text };
            }
        }
        const completionContext: CompletionContext = {
            isMemberCompletion,
            dotAccessorContext,
            line,
            optionalReplacementRange: optionalReplacementSpan ? Range.fromTextSpan(optionalReplacementSpan) : undefined,
        };
<<<<<<< HEAD
        const completions: lsp.CompletionItem[] = [];
        const logLargeCompletionProviders = entries.length > 5000;
        const largeCompletionsMap = new Map<string, number>();
        for (const entry of entries || []) {
            if (entry.kind === 'warning') {
                continue;
            }
            const completion = asCompletionItem(entry, file, params.position, document, this.documents, completionOptions, this.features, completionContext);
            if (!completion) {
                continue;
            }
            completions.push(completion);
            if (logLargeCompletionProviders) {
                const source = entry.source || '[no module]';
                const count = largeCompletionsMap.get(source) || 0;
                largeCompletionsMap.set(source, count + 1);
            }
        }
        if (logLargeCompletionProviders) {
            const largeCompletionsList: [string, number][] = [];
            for (const [key, count] of largeCompletionsMap.entries()) {
                largeCompletionsList.push([key, count]);
            }
            largeCompletionsList.sort((a, b) => b[1] - a[1]).splice(100);
            const table = largeCompletionsList.map(([key, count]) => `  ${key}: ${count}`).join('\n');
            this.logger.warn(`Total completions count: ${entries.length}. Modules contributing most completions:\n${table}`);
        }
=======
        const completions = asCompletionItems(entries, this.completionDataCache, file, params.position, document, this.documents, completionOptions, this.features, completionContext);
>>>>>>> 5b3b6165
        return lsp.CompletionList.create(completions, isIncomplete);
    }

    async completionResolve(item: lsp.CompletionItem, token?: lsp.CancellationToken): Promise<lsp.CompletionItem> {
        this.logger.log('completion/resolve', item);
        item.data = item.data?.cacheId !== undefined ? this.completionDataCache.get(item.data.cacheId) : item.data;
        const document = item.data?.file ? this.documents.get(item.data.file) : undefined;
        await this.configurationManager.configureGloballyFromDocument(item.data.file);
        const response = await this.interuptDiagnostics(() => this.tspClient.request(CommandTypes.CompletionDetails, item.data, token));
        if (response.type !== 'response' || !response.body?.length) {
            return item;
        }
        return asResolvedCompletionItem(item, response.body[0], document, this.tspClient, this.documents, this.configurationManager.workspaceConfiguration.completions || {}, this.features);
    }

    async hover(params: lsp.TextDocumentPositionParams, token?: lsp.CancellationToken): Promise<lsp.Hover> {
        const file = uriToPath(params.textDocument.uri);
        this.logger.log('hover', params, file);
        if (!file) {
            return { contents: [] };
        }

        const result = await this.interuptDiagnostics(() => this.getQuickInfo(file, params.position, token));
        if (!result?.body) {
            return { contents: [] };
        }
        const contents = new MarkdownString();
        const { displayString, documentation, tags } = result.body;
        if (displayString) {
            contents.appendCodeblock('typescript', displayString);
        }
        Previewer.addMarkdownDocumentation(contents, documentation, tags, this.documents);
        return {
            contents: contents.toMarkupContent(),
            range: Range.fromTextSpan(result.body),
        };
    }
    protected async getQuickInfo(file: string, position: lsp.Position, token?: lsp.CancellationToken): Promise<ts.server.protocol.QuickInfoResponse | undefined> {
        const response = await this.tspClient.request(
            CommandTypes.Quickinfo,
            {
                file,
                line: position.line + 1,
                offset: position.character + 1,
            },
            token,
        );
        if (response.type === 'response') {
            return response;
        }
    }

    async prepareRename(params: lsp.PrepareRenameParams, token?: lsp.CancellationToken): Promise<lsp.Range | { range: lsp.Range; placeholder: string; } | undefined | null> {
        const file = uriToPath(params.textDocument.uri);
        if (!file) {
            return null;
        }
        const response = await this.tspClient.request(CommandTypes.Rename, Position.toFileLocationRequestArgs(file, params.position), token);
        if (response.type !== 'response' || !response.body?.info) {
            return null;
        }
        const renameInfo = response.body.info;
        if (!renameInfo.canRename) {
            throw new Error(renameInfo.localizedErrorMessage);
        }
        return Range.fromTextSpan(renameInfo.triggerSpan);
    }

    async rename(params: lsp.RenameParams, token?: lsp.CancellationToken): Promise<lsp.WorkspaceEdit | undefined | null> {
        const file = uriToPath(params.textDocument.uri);
        this.logger.log('onRename', params, file);
        if (!file) {
            return null;
        }
        const response = await this.interuptDiagnostics(async () => {
            await this.configurationManager.configureGloballyFromDocument(file);
            return await this.tspClient.request(CommandTypes.Rename, Position.toFileLocationRequestArgs(file, params.position), token);
        });
        if (response.type !== 'response' || !response.body?.info.canRename || !response.body?.locs.length) {
            return null;
        }
        const changes: lsp.WorkspaceEdit['changes'] = {};
        response.body.locs
            .forEach((spanGroup) => {
                const uri = pathToUri(spanGroup.file, this.documents);
                const textEdits = changes[uri] || (changes[uri] = []);

                spanGroup.locs.forEach((textSpan) => {
                    textEdits.push({
                        newText: `${textSpan.prefixText || ''}${params.newName}${textSpan.suffixText || ''}`,
                        range: {
                            start: Position.fromLocation(textSpan.start),
                            end: Position.fromLocation(textSpan.end),
                        },
                    });
                });
            });

        return { changes };
    }

    async references(params: lsp.ReferenceParams, token?: lsp.CancellationToken): Promise<lsp.Location[]> {
        const file = uriToPath(params.textDocument.uri);
        this.logger.log('onReferences', params, file);
        if (!file) {
            return [];
        }

        const response = await this.tspClient.request(
            CommandTypes.References,
            {
                file,
                line: params.position.line + 1,
                offset: params.position.character + 1,
            },
            token,
        );
        if (response.type !== 'response' || !response.body) {
            return [];
        }
        return response.body.refs
            .filter(fileSpan => params.context.includeDeclaration || !fileSpan.isDefinition)
            .map(fileSpan => toLocation(fileSpan, this.documents));
    }

    async documentFormatting(params: lsp.DocumentFormattingParams, token?: lsp.CancellationToken): Promise<lsp.TextEdit[]> {
        const file = uriToPath(params.textDocument.uri);
        this.logger.log('documentFormatting', params, file);
        if (!file) {
            return [];
        }

        const formatOptions = params.options;
        await this.configurationManager.configureGloballyFromDocument(file, formatOptions);

        const document = this.documents.get(file);
        if (!document) {
            throw new Error(`The document should be opened for formatting', file: ${file}`);
        }

        const response = await this.tspClient.request(
            CommandTypes.Format,
            {
                ...Range.toFormattingRequestArgs(file, document.getFullRange()),
                options: formatOptions,
            },
            token,
        );
        if (response.type !== 'response' || !response.body) {
            return [];
        }
        return response.body.map(e => toTextEdit(e));
    }

    async documentRangeFormatting(params: lsp.DocumentRangeFormattingParams, token?: lsp.CancellationToken): Promise<lsp.TextEdit[]> {
        const file = uriToPath(params.textDocument.uri);
        this.logger.log('documentRangeFormatting', params, file);
        if (!file) {
            return [];
        }

        const formatOptions = params.options;
        await this.configurationManager.configureGloballyFromDocument(file, formatOptions);

        const response = await this.tspClient.request(
            CommandTypes.Format,
            {
                ...Range.toFormattingRequestArgs(file, params.range),
                options: formatOptions,
            },
            token,
        );
        if (response.type !== 'response' || !response.body) {
            return [];
        }
        return response.body.map(e => toTextEdit(e));
    }

    async selectionRanges(params: lsp.SelectionRangeParams, token?: lsp.CancellationToken): Promise<lsp.SelectionRange[] | null> {
        const file = uriToPath(params.textDocument.uri);
        if (!file) {
            return null;
        }
        const response = await this.tspClient.request(
            CommandTypes.SelectionRange,
            {
                file,
                locations: params.positions.map(Position.toLocation),
            },
            token,
        );
        if (response.type !== 'response' || !response.body) {
            return null;
        }
        return response.body.map(toSelectionRange);
    }

    async signatureHelp(params: lsp.SignatureHelpParams, token?: lsp.CancellationToken): Promise<lsp.SignatureHelp | undefined> {
        const file = uriToPath(params.textDocument.uri);
        this.logger.log('signatureHelp', params, file);
        if (!file) {
            return undefined;
        }

        const response = await this.interuptDiagnostics(() => this.getSignatureHelp(file, params, token));
        if (!response?.body) {
            return undefined;
        }
        return asSignatureHelp(response.body, params.context, this.documents);
    }
    protected async getSignatureHelp(file: string, params: lsp.SignatureHelpParams, token?: lsp.CancellationToken): Promise<ts.server.protocol.SignatureHelpResponse | undefined> {
        const { position, context } = params;
        const response = await this.tspClient.request(
            CommandTypes.SignatureHelp,
            {
                file,
                line: position.line + 1,
                offset: position.character + 1,
                triggerReason: context ? toTsTriggerReason(context) : undefined,
            },
            token,
        );
        if (response.type === 'response') {
            return response;
        }
    }

    async codeAction(params: lsp.CodeActionParams, token?: lsp.CancellationToken): Promise<lsp.CodeAction[]> {
        const file = uriToPath(params.textDocument.uri);
        this.logger.log('codeAction', params, file);
        if (!file) {
            return [];
        }
        await this.configurationManager.configureGloballyFromDocument(file);
        const fileRangeArgs = Range.toFileRangeRequestArgs(file, params.range);
        const actions: lsp.CodeAction[] = [];
        const kinds = params.context.only?.map(kind => new CodeActionKind(kind));
        if (!kinds || kinds.some(kind => kind.contains(CodeActionKind.QuickFix))) {
            actions.push(...provideQuickFix(await this.getCodeFixes(fileRangeArgs, params.context, token), this.documents));
        }
        if (!kinds || kinds.some(kind => kind.contains(CodeActionKind.Refactor))) {
            actions.push(...provideRefactors(await this.getRefactors(fileRangeArgs, params.context, token), fileRangeArgs, this.features));
        }

        for (const kind of kinds || []) {
            for (const command of organizeImportsCommands) {
                if (!kind.contains(command.kind) || command.minVersion && this.tspClient.apiVersion.lt(command.minVersion)) {
                    continue;
                }
                let skipDestructiveCodeActions = command.mode === OrganizeImportsMode.SortAndCombine;
                let mode = command.mode;
                const isOrganizeImports = command.kind.equals(CodeActionKind.SourceOrganizeImportsTs);
                if (isOrganizeImports) {
                    // see this issue for more context on why we override params when document has errors: https://github.com/microsoft/TypeScript/issues/43051
                    const documentHasErrors = params.context.diagnostics.some(d => (d.severity ?? 0) <= 2);  // Assume no severity is an error.
                    skipDestructiveCodeActions = documentHasErrors;
                    mode = OrganizeImportsMode.SortAndCombine;
                }
                const response = await this.interuptDiagnostics(() => this.tspClient.request(
                    CommandTypes.OrganizeImports,
                    {
                        scope: { type: 'file', args: fileRangeArgs },
                        // Deprecated in 4.9; `mode` takes priority.
                        skipDestructiveCodeActions,
                        mode,
                    },
                    token));
                if (response.type === 'response' && response.body) {
                    actions.push(...provideOrganizeImports(command, response, this.documents));
                }
            }
        }

        // TODO: Since we rely on diagnostics pointing at errors in the correct places, we can't proceed if we are not
        // sure that diagnostics are up-to-date. Thus we check `pendingDebouncedRequest` to see if there are *any*
        // pending diagnostic requests (regardless of for which file).
        // In general would be better to replace the whole diagnostics handling logic with the one from
        // bufferSyncSupport.ts in VSCode's typescript language features.
        if (kinds && !this.pendingDebouncedRequest) {
            const diagnostics = this.diagnosticQueue?.getDiagnosticsForFile(file) || [];
            if (diagnostics.length) {
                actions.push(...await this.typeScriptAutoFixProvider!.provideCodeActions(kinds, file, diagnostics, this.documents));
            }
        }

        return actions;
    }
    protected async getCodeFixes(fileRangeArgs: ts.server.protocol.FileRangeRequestArgs, context: lsp.CodeActionContext, token?: lsp.CancellationToken): Promise<ts.server.protocol.CodeFixResponse | undefined> {
        const errorCodes = context.diagnostics.map(diagnostic => Number(diagnostic.code));
        const args: ts.server.protocol.CodeFixRequestArgs = {
            ...fileRangeArgs,
            errorCodes,
        };
        const response = await this.tspClient.request(CommandTypes.GetCodeFixes, args, token);
        return response.type === 'response' ? response : undefined;
    }
    protected async getRefactors(fileRangeArgs: ts.server.protocol.FileRangeRequestArgs, context: lsp.CodeActionContext, token?: lsp.CancellationToken): Promise<ts.server.protocol.GetApplicableRefactorsResponse | undefined> {
        const args: ts.server.protocol.GetApplicableRefactorsRequestArgs = {
            ...fileRangeArgs,
            triggerReason: context.triggerKind === lsp.CodeActionTriggerKind.Invoked ? 'invoked' : undefined,
            kind: context.only?.length === 1 ? context.only[0] : undefined,
        };
        const response = await this.tspClient.request(CommandTypes.GetApplicableRefactors, args, token);
        return response.type === 'response' ? response : undefined;
    }

    async executeCommand(arg: lsp.ExecuteCommandParams, token?: lsp.CancellationToken, workDoneProgress?: lsp.WorkDoneProgressReporter): Promise<any> {
        this.logger.log('executeCommand', arg);
        if (arg.command === Commands.APPLY_WORKSPACE_EDIT && arg.arguments) {
            const edit = arg.arguments[0] as lsp.WorkspaceEdit;
            await this.options.lspClient.applyWorkspaceEdit({ edit });
        } else if (arg.command === Commands.APPLY_CODE_ACTION && arg.arguments) {
            const codeAction = arg.arguments[0] as ts.server.protocol.CodeAction;
            if (!await this.applyFileCodeEdits(codeAction.changes)) {
                return;
            }
            if (codeAction.commands?.length) {
                for (const command of codeAction.commands) {
                    await this.tspClient.request(CommandTypes.ApplyCodeActionCommand, { command }, token);
                }
            }
        } else if (arg.command === Commands.APPLY_REFACTORING && arg.arguments) {
            const args = arg.arguments[0] as ts.server.protocol.GetEditsForRefactorRequestArgs;
            const response = await this.tspClient.request(CommandTypes.GetEditsForRefactor, args, token);
            if (response.type !== 'response' || !response.body) {
                return;
            }
            const { body } = response;
            if (!body?.edits.length) {
                return;
            }
            for (const edit of body.edits) {
                await fs.ensureFile(edit.fileName);
            }
            if (!await this.applyFileCodeEdits(body.edits)) {
                return;
            }
            const renameLocation = body.renameLocation;
            if (renameLocation) {
                await this.options.lspClient.rename({
                    textDocument: {
                        uri: pathToUri(args.file, this.documents),
                    },
                    position: Position.fromLocation(renameLocation),
                });
            }
        } else if (arg.command === Commands.CONFIGURE_PLUGIN && arg.arguments) {
            const [pluginName, configuration] = arg.arguments as [string, unknown];

            if (this.tspClient.apiVersion.gte(API.v314)) {
                this.tspClient.executeWithoutWaitingForResponse(
                    CommandTypes.ConfigurePlugin,
                    {
                        configuration,
                        pluginName,
                    },
                );
            }
        } else if (arg.command === Commands.ORGANIZE_IMPORTS && arg.arguments) {
            const file = arg.arguments[0] as string;
            const additionalArguments: { skipDestructiveCodeActions?: boolean; } = arg.arguments[1] || {};
            await this.configurationManager.configureGloballyFromDocument(file);
            const response = await this.tspClient.request(
                CommandTypes.OrganizeImports,
                {
                    scope: {
                        type: 'file',
                        args: { file },
                    },
                    skipDestructiveCodeActions: additionalArguments.skipDestructiveCodeActions,
                },
                token,
            );
            if (response.type !== 'response' || !response.body) {
                return;
            }
            const { body } = response;
            await this.applyFileCodeEdits(body);
        } else if (arg.command === Commands.APPLY_RENAME_FILE && arg.arguments) {
            const { sourceUri, targetUri } = arg.arguments[0] as {
                sourceUri: string;
                targetUri: string;
            };
            this.applyRenameFile(sourceUri, targetUri, token);
        } else if (arg.command === Commands.APPLY_COMPLETION_CODE_ACTION && arg.arguments) {
            const [_, codeActions] = arg.arguments as [string, ts.server.protocol.CodeAction[]];
            for (const codeAction of codeActions) {
                await this.applyFileCodeEdits(codeAction.changes);
                if (codeAction.commands?.length) {
                    for (const command of codeAction.commands) {
                        await this.tspClient.request(CommandTypes.ApplyCodeActionCommand, { command }, token);
                    }
                }
                // Execute only the first code action.
                break;
            }
        } else if (arg.command === Commands.SOURCE_DEFINITION) {
            const [uri, position] = (arg.arguments || []) as [lsp.DocumentUri?, lsp.Position?];
            const reporter = await this.options.lspClient.createProgressReporter(token, workDoneProgress);
            return SourceDefinitionCommand.execute(uri, position, this.documents, this.tspClient, this.options.lspClient, reporter, token);
        } else {
            this.logger.error(`Unknown command ${arg.command}.`);
        }
    }

    protected async applyFileCodeEdits(edits: ReadonlyArray<ts.server.protocol.FileCodeEdits>): Promise<boolean> {
        if (!edits.length) {
            return false;
        }
        const changes: { [uri: string]: lsp.TextEdit[]; } = {};
        for (const edit of edits) {
            changes[pathToUri(edit.fileName, this.documents)] = edit.textChanges.map(toTextEdit);
        }
        const { applied } = await this.options.lspClient.applyWorkspaceEdit({
            edit: { changes },
        });
        return applied;
    }

    async willRenameFiles(params: lsp.RenameFilesParams, token?: lsp.CancellationToken): Promise<lsp.WorkspaceEdit> {
        const changes: lsp.WorkspaceEdit['changes'] = {};
        for (const rename of params.files) {
            const codeEdits = await this.getEditsForFileRename(rename.oldUri, rename.newUri, token);
            for (const codeEdit of codeEdits) {
                const uri = pathToUri(codeEdit.fileName, this.documents);
                const textEdits = changes[uri] || (changes[uri] = []);
                textEdits.push(...codeEdit.textChanges.map(toTextEdit));
            }
        }
        return { changes };
    }

    protected async applyRenameFile(sourceUri: string, targetUri: string, token?: lsp.CancellationToken): Promise<void> {
        const edits = await this.getEditsForFileRename(sourceUri, targetUri, token);
        this.applyFileCodeEdits(edits);
    }
    protected async getEditsForFileRename(sourceUri: string, targetUri: string, token?: lsp.CancellationToken): Promise<ReadonlyArray<ts.server.protocol.FileCodeEdits>> {
        const newFilePath = uriToPath(targetUri);
        const oldFilePath = uriToPath(sourceUri);
        if (!newFilePath || !oldFilePath) {
            return [];
        }
        const response = await this.tspClient.request(
            CommandTypes.GetEditsForFileRename,
            {
                oldFilePath,
                newFilePath,
            },
            token,
        );
        if (response.type !== 'response' || !response.body) {
            return [];
        }
        return response.body;
    }

    async documentHighlight(arg: lsp.TextDocumentPositionParams, token?: lsp.CancellationToken): Promise<lsp.DocumentHighlight[]> {
        const file = uriToPath(arg.textDocument.uri);
        this.logger.log('documentHighlight', arg, file);
        if (!file) {
            return [];
        }
        const response = await this.tspClient.request(
            CommandTypes.DocumentHighlights,
            {
                file,
                line: arg.position.line + 1,
                offset: arg.position.character + 1,
                filesToSearch: [file],
            },
            token,
        );
        if (response.type !== 'response' || !response.body) {
            return [];
        }
        const result: lsp.DocumentHighlight[] = [];
        for (const item of response.body) {
            // tsp returns item.file with POSIX path delimiters, whereas file is platform specific.
            // Converting to a URI and back to a path ensures consistency.
            if (normalizePath(item.file) === file) {
                const highlights = toDocumentHighlight(item);
                result.push(...highlights);
            }
        }
        return result;
    }

    private lastFileOrDummy(): string | undefined {
        return this.documents.files[0] || this.workspaceRoot;
    }

    async workspaceSymbol(params: lsp.WorkspaceSymbolParams, token?: lsp.CancellationToken): Promise<lsp.SymbolInformation[]> {
        const response = await this.tspClient.request(
            CommandTypes.Navto,
            {
                file: this.lastFileOrDummy(),
                searchValue: params.query,
            },
            token,
        );
        if (response.type !== 'response' || !response.body) {
            return [];
        }
        return response.body.map(item => {
            return <lsp.SymbolInformation>{
                location: {
                    uri: pathToUri(item.file, this.documents),
                    range: {
                        start: Position.fromLocation(item.start),
                        end: Position.fromLocation(item.end),
                    },
                },
                kind: toSymbolKind(item.kind),
                name: item.name,
            };
        });
    }

    /**
     * implemented based on https://github.com/Microsoft/vscode/blob/master/extensions/typescript-language-features/src/features/folding.ts
     */
    async foldingRanges(params: lsp.FoldingRangeParams, token?: lsp.CancellationToken): Promise<lsp.FoldingRange[] | undefined> {
        const file = uriToPath(params.textDocument.uri);
        this.logger.log('foldingRanges', params, file);
        if (!file) {
            return undefined;
        }

        const document = this.documents.get(file);
        if (!document) {
            throw new Error(`The document should be opened for foldingRanges', file: ${file}`);
        }
        const response = await this.tspClient.request(CommandTypes.GetOutliningSpans, { file }, token);
        if (response.type !== 'response' || !response.body) {
            return undefined;
        }
        const foldingRanges: lsp.FoldingRange[] = [];
        for (const span of response.body) {
            const foldingRange = this.asFoldingRange(span, document);
            if (foldingRange) {
                foldingRanges.push(foldingRange);
            }
        }
        return foldingRanges;
    }
    protected asFoldingRange(span: ts.server.protocol.OutliningSpan, document: LspDocument): lsp.FoldingRange | undefined {
        const range = Range.fromTextSpan(span.textSpan);
        const kind = this.asFoldingRangeKind(span);

        // workaround for https://github.com/Microsoft/vscode/issues/49904
        if (span.kind === 'comment') {
            const line = document.getLine(range.start.line);
            if (line.match(/\/\/\s*#endregion/gi)) {
                return undefined;
            }
        }

        const startLine = range.start.line;

        // workaround for https://github.com/Microsoft/vscode/issues/47240
        const endLine = range.end.character > 0 && document.getText(lsp.Range.create(
            lsp.Position.create(range.end.line, range.end.character - 1),
            range.end,
        )) === '}' ? Math.max(range.end.line - 1, range.start.line) : range.end.line;

        return {
            startLine,
            endLine,
            kind,
        };
    }
    protected asFoldingRangeKind(span: ts.server.protocol.OutliningSpan): lsp.FoldingRangeKind | undefined {
        switch (span.kind) {
            case 'comment': return lsp.FoldingRangeKind.Comment;
            case 'region': return lsp.FoldingRangeKind.Region;
            case 'imports': return lsp.FoldingRangeKind.Imports;
            case 'code':
            default: return undefined;
        }
    }

    protected async onTsEvent(event: ts.server.protocol.Event): Promise<void> {
        if (event.event === EventName.semanticDiag || event.event === EventName.syntaxDiag || event.event === EventName.suggestionDiag) {
            const diagnosticEvent = event as ts.server.protocol.DiagnosticEvent;
            if (diagnosticEvent.body?.diagnostics) {
                const { file, diagnostics } = diagnosticEvent.body;
                this.diagnosticQueue?.updateDiagnostics(getDignosticsKind(event), file, diagnostics);
            }
        }
    }

    async prepareCallHierarchy(params: lsp.CallHierarchyPrepareParams, token?: lsp.CancellationToken): Promise<lsp.CallHierarchyItem[] | null> {
        const file = uriToPath(params.textDocument.uri);
        if (!file) {
            return null;
        }
        const args = Position.toFileLocationRequestArgs(file, params.position);
        const response = await this.tspClient.request(CommandTypes.PrepareCallHierarchy, args, token);
        if (response.type !== 'response' || !response.body) {
            return null;
        }
        const items = Array.isArray(response.body) ? response.body : [response.body];
        return items.map(item => fromProtocolCallHierarchyItem(item, this.documents, this.workspaceRoot));
    }

    async callHierarchyIncomingCalls(params: lsp.CallHierarchyIncomingCallsParams, token?: lsp.CancellationToken): Promise<lsp.CallHierarchyIncomingCall[] | null> {
        const file = uriToPath(params.item.uri);
        if (!file) {
            return null;
        }
        const args = Position.toFileLocationRequestArgs(file, params.item.selectionRange.start);
        const response = await this.tspClient.request(CommandTypes.ProvideCallHierarchyIncomingCalls, args, token);
        if (response.type !== 'response' || !response.body) {
            return null;
        }
        return response.body.map(item => fromProtocolCallHierarchyIncomingCall(item, this.documents, this.workspaceRoot));
    }

    async callHierarchyOutgoingCalls(params: lsp.CallHierarchyOutgoingCallsParams, token?: lsp.CancellationToken): Promise<lsp.CallHierarchyOutgoingCall[] | null> {
        const file = uriToPath(params.item.uri);
        if (!file) {
            return null;
        }
        const args = Position.toFileLocationRequestArgs(file, params.item.selectionRange.start);
        const response = await this.tspClient.request(CommandTypes.ProvideCallHierarchyOutgoingCalls, args, token);
        if (response.type !== 'response' || !response.body) {
            return null;
        }
        return response.body.map(item => fromProtocolCallHierarchyOutgoingCall(item, this.documents, this.workspaceRoot));
    }

    async inlayHints(params: lsp.InlayHintParams, token?: lsp.CancellationToken): Promise<lsp.InlayHint[] | undefined> {
        return await TypeScriptInlayHintsProvider.provideInlayHints(
            params.textDocument.uri, params.range, this.documents, this.tspClient, this.options.lspClient, this.configurationManager, token);
    }

    async linkedEditingRange(params: lsp.LinkedEditingRangeParams, token?: lsp.CancellationToken): Promise<lsp.LinkedEditingRanges | null> {
        const file = uriToPath(params.textDocument.uri);
        if (!file) {
            return null;
        }
        const args = Position.toFileLocationRequestArgs(file, params.position);
        const response = await this.tspClient.request(CommandTypes.LinkedEditingRange, args, token);
        if (response.type !== 'response' || !response.body) {
            return null;
        }
        return {
            ranges: response.body.ranges.map(Range.fromTextSpan),
            wordPattern: response.body.wordPattern,
        };
    }

    async semanticTokensFull(params: lsp.SemanticTokensParams, token?: lsp.CancellationToken): Promise<lsp.SemanticTokens> {
        const file = uriToPath(params.textDocument.uri);
        this.logger.log('semanticTokensFull', params, file);
        if (!file) {
            return { data: [] };
        }

        const doc = this.documents.get(file);
        if (!doc) {
            return { data: [] };
        }

        const start = doc.offsetAt({
            line: 0,
            character: 0,
        });
        const end = doc.offsetAt({
            line: doc.lineCount,
            character: 0,
        });

        return this.getSemanticTokens(doc, file, start, end, token);
    }

    async semanticTokensRange(params: lsp.SemanticTokensRangeParams, token?: lsp.CancellationToken): Promise<lsp.SemanticTokens> {
        const file = uriToPath(params.textDocument.uri);
        this.logger.log('semanticTokensRange', params, file);
        if (!file) {
            return { data: [] };
        }

        const doc = this.documents.get(file);
        if (!doc) {
            return { data: [] };
        }

        const start = doc.offsetAt(params.range.start);
        const end = doc.offsetAt(params.range.end);

        return this.getSemanticTokens(doc, file, start, end, token);
    }

    async getSemanticTokens(doc: LspDocument, file: string, startOffset: number, endOffset: number, token?: lsp.CancellationToken): Promise<lsp.SemanticTokens> {
        const response = await this.tspClient.request(
            CommandTypes.EncodedSemanticClassificationsFull,
            {
                file,
                start: startOffset,
                length: endOffset - startOffset,
                format: '2020',
            },
            token,
        );

        if (response.type !== 'response' || !response.body?.spans) {
            return { data: [] };
        }
        return { data: SemanticTokens.transformSpans(doc, response.body.spans) };
    }
}<|MERGE_RESOLUTION|>--- conflicted
+++ resolved
@@ -665,37 +665,30 @@
             line,
             optionalReplacementRange: optionalReplacementSpan ? Range.fromTextSpan(optionalReplacementSpan) : undefined,
         };
-<<<<<<< HEAD
-        const completions: lsp.CompletionItem[] = [];
-        const logLargeCompletionProviders = entries.length > 5000;
-        const largeCompletionsMap = new Map<string, number>();
-        for (const entry of entries || []) {
-            if (entry.kind === 'warning') {
-                continue;
-            }
-            const completion = asCompletionItem(entry, file, params.position, document, this.documents, completionOptions, this.features, completionContext);
-            if (!completion) {
-                continue;
-            }
-            completions.push(completion);
-            if (logLargeCompletionProviders) {
-                const source = entry.source || '[no module]';
+        const completions = asCompletionItems(entries, this.completionDataCache, file, params.position, document, this.documents, completionOptions, this.features, completionContext);
+
+        if (entries.length > 5000) {
+            const largeCompletionsMap = new Map<string, number>();
+            for (const entry of entries) {
+                if (!entry.source) {
+                    continue;
+                }
+
+                const { source } = entry;
                 const count = largeCompletionsMap.get(source) || 0;
                 largeCompletionsMap.set(source, count + 1);
             }
-        }
-        if (logLargeCompletionProviders) {
+
             const largeCompletionsList: [string, number][] = [];
             for (const [key, count] of largeCompletionsMap.entries()) {
                 largeCompletionsList.push([key, count]);
             }
+
             largeCompletionsList.sort((a, b) => b[1] - a[1]).splice(100);
             const table = largeCompletionsList.map(([key, count]) => `  ${key}: ${count}`).join('\n');
             this.logger.warn(`Total completions count: ${entries.length}. Modules contributing most completions:\n${table}`);
         }
-=======
-        const completions = asCompletionItems(entries, this.completionDataCache, file, params.position, document, this.documents, completionOptions, this.features, completionContext);
->>>>>>> 5b3b6165
+
         return lsp.CompletionList.create(completions, isIncomplete);
     }
 
