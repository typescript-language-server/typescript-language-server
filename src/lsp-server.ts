--- conflicted
+++ resolved
@@ -191,11 +191,7 @@
             const completionCapabilities = textDocument.completion;
             this.features.codeActionDisabledSupport = textDocument.codeAction?.disabledSupport;
             this.features.definitionLinkSupport = textDocument.definition?.linkSupport && typescriptVersion.version?.gte(API.v270);
-<<<<<<< HEAD
-            this.features.completionInsertReplaceSupport = completionCapabilities?.completionItem?.insertReplaceSupport ?? false;
-=======
-            this.features.insertReplaceSupport = completionCapabilities?.completionItem?.insertReplaceSupport;
->>>>>>> 68c8ab96
+            this.features.completionInsertReplaceSupport = completionCapabilities?.completionItem?.insertReplaceSupport;
             if (completionCapabilities?.completionItem) {
                 if (this.configurationManager.tsPreferences.useLabelDetailsInCompletionEntries
                 && completionCapabilities.completionItem.labelDetailsSupport
